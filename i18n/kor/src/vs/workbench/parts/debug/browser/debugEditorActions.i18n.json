--- conflicted
+++ resolved
@@ -8,10 +8,7 @@
 	],
 	"toggleBreakpointAction": "디버그: 중단점 설정/해제",
 	"conditionalBreakpointEditorAction": "디버그: 조건부 중단점 추가...",
-<<<<<<< HEAD
-=======
 	"logPointEditorAction": "디버그 : Logpoint 추가...",
->>>>>>> 8647b7c1
 	"runToCursor": "커서까지 실행",
 	"debugEvaluate": "디버그: 평가",
 	"debugAddToWatch": "디버그: 조사식에 추가",
